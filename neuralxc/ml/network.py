""" Module that implements a Behler-Parinello type neural network
"""

import numpy as np
import pandas as pd
import os
import sys
from sklearn.model_selection import train_test_split
from sklearn.preprocessing import StandardScaler
from sklearn.base import BaseEstimator
from matplotlib import pyplot as plt
import math
import pickle
from collections import namedtuple
import h5py
import json
from ase.io import read
from sklearn.utils.metaestimators import if_delegate_has_method
from sklearn.pipeline import Pipeline
import pickle
import shutil
from .activation import get_activation
import copy
import tensorflow as tf
# import tensorflow
Dataset = namedtuple("Dataset", "data species")


#TODO: Pipeline should save energy units
class NXCPipeline(Pipeline):
    def __init__(self, steps, basis_instructions, symmetrize_instructions):
        """ Class that extends the scikit-learn Pipeline by adding get_gradient
        and save methods. The save method is necessary if the final estimator
        is a tensorflow neural network as those cannot be pickled.

        Parameters
        -----------

        steps: list
            List of Transformers with final step being an Estimator
        basis_instructions: dict
            Dictionary containing instructions for the projector.
            Example {'C':{'n' : 4, 'l' : 2, 'r_o' : 3}}
        symmetrize_instructions: dict
            Instructions for symmetrizer.
            Example {symmetrizer_type: 'casimir'}
        """
        self.basis_instructions = basis_instructions
        self.symmetrize_instructions = symmetrize_instructions
        super().__init__(steps)

    def get_symmetrize_instructions(self):
        return self.symmetrize_instructions

    def get_basis_instructions(self):
        return self.basis_instructions

    def _validate_steps(self):
        """ In addition to sklearn.Pipleine validation check that
        every Transformer and the final estimator implements a 'get_gradient'
        method
        """
        super()._validate_steps
        names, estimators = zip(*self.steps)

        for t in estimators:
            if t is None:
                continue
            if (not hasattr(t, "get_gradient")):
                raise TypeError("All steps should  "
                                "implement get_gradient."
                                " '%s' (type %s) doesn't" % (t, type(t)))

    @if_delegate_has_method(delegate='_final_estimator')
    def get_gradient(self, X):
        Xt = X
        for name, transform in self.steps[:-1]:
            if transform is not None:
                Xt = transform.transform(Xt)

        for name, transform in self.steps[::-1]:
            if transform is not None:
                Xt = transform.get_gradient(Xt)

        return Xt

    def start_at(self, step_idx):
        """ Return a new NXCPipeline containing a subset of steps of the
        original NXCPipeline

        Parameters
        ----------
        step_idx: int
            Use all steps following and including step with index step_idx
        """

        return NXCPipeline(self.steps[step_idx:],
                           basis_instructions=self.basis_instructions,
                           symmetrize_instructions=self.symmetrize_instructions)

    def save(self, path, override=False, npmodel=False):
        """ Save entire pipeline to disk.

        Parameters
        ----------
        path: string
            Directory in which to store pipeline
        override: bool
            If directory already exists, only save and override if this
            is set to True

        """
        if os.path.isdir(path):
            if not override:
                raise Exception('Model already exists, set override = True')
            else:
                shutil.rmtree(path)
                os.mkdir(path)
        else:
            os.mkdir(path)


        if npmodel:
            np_estimator = self.steps[-1][-1].get_np_estimator()
            pickle.dump(NXCPipeline(self.steps[:-1] + [('estimator', np_estimator)],
             self.basis_instructions, self.symmetrize_instructions),
              open(os.path.join(path, 'pipeline.pckl'), 'wb'))

        else:
            ns_chunk = self.steps[-1][-1]._make_serializable(os.path.join(path, 'network'))
            pickle.dump(self, open(os.path.join(path, 'pipeline.pckl'), 'wb'))
            self.steps[-1][-1]._restore_after_pickling(ns_chunk)


def load_pipeline(path):
    """ Load a NXCPipeline from the directory specified in path
    """
    pipeline = pickle.load(open(os.path.join(path, 'pipeline.pckl'), 'rb'))
    if not isinstance(pipeline.steps[-1][-1], NumpyNetworkEstimator):
        pipeline.steps[-1][-1].load_network(os.path.join(path, 'network'))
    return pipeline

class NumpyNetworkEstimator(BaseEstimator):

    allows_threading = True

    def __init__(self, W, B, activation, trunc=False):

        self.W = W
        self.B = B
        if isinstance(activation, str):
            self.activation = get_activation(activation)
        else:
            self.activation = activation
        self.trunc = trunc

    def trunc_after(self, n):
        if n == -1:
            uidx = -1
        else:
            uidx = n+1

        W_trunc = {}
        b_trunc = {}

        for spec in self.W:
            W_trunc[spec] = self.W[spec][:uidx]
            b_trunc[spec] = self.B[spec][:uidx]

        return NumpyNetworkEstimator(W_trunc, b_trunc, self.activation ,True)

    def fit(self,*args):
        pass

    def get_gradient(self, X, *args, **kwargs):
        made_list = False

        if isinstance(X, tuple):
            X = X[0]
        if not isinstance(X, list):
            X = [X]
            made_list = True

        X_list = X
        predictions = [{}] * len(X_list)

        for sys_idx, X in enumerate(X_list):
            for spec in X:
                feat = X[spec]
                if feat.ndim == 3:
                    old_shape = feat.shape
                    feat = feat.reshape(-1, feat.shape[-1])

                predictions[sys_idx][spec] = self.gradient(feat, self.W[spec],self.B[spec]).reshape(*old_shape)

        if made_list:
            predictions = predictions[0]
        return predictions


    def predict(self, X, *args, **kwargs):
        made_list = False
        if isinstance(X, tuple):
            X = X[0]

        if not isinstance(X, list):
            X = [X]
            made_list = True

        X_list = X
        predictions = []

        for X in X_list:
            #TODO: workaround for now
            if not len(X): continue
            if kwargs.get('partial', False):
                prediction = {}
            else:
                prediction = 0

            for spec in X:
                feat = X[spec]
                n_sys = len(feat)
                if feat.ndim == 3:
                    old_shape = feat.shape
                    feat = feat.reshape(-1, feat.shape[-1])

                if kwargs.get('partial', False):
                    fit_kwargs = dict(kwargs)
                    fit_kwargs.pop('partial')

                    prediction[spec] = self.get_energy(feat, self.W[spec],self.B[spec]).reshape(*old_shape[:-1],-1)

                else:
                    prediction += np.sum(self.get_energy(feat, self.W[spec],self.B[spec]).reshape(n_sys, -1),
                                     axis=-1)

            predictions.append(prediction)

        if made_list:
            predictions = predictions[0]
        return predictions

    def get_energy(self, x, W, B):
        # For backwards compatibility
        if not hasattr(self, 'trunc'): self.trunc = False

        for w,b in zip(W[:-1],B[:-1]):
            x = self.activation.f(x.dot(w) + b)

        if not self.trunc:
            return x.dot(W[-1]) + B[-1]
        else:
            return self.activation.f(x.dot(W[-1]) + B[-1])


    def gradient(self, x, W, B):
<<<<<<< HEAD
=======
        # For backwards compatibility
        if not hasattr(self, 'trunc'):
            self.trunc = False

        # del z_1/ del x_i
>>>>>>> aa5f16e8
        gradient = np.array([np.eye(len(W[0]))]*len(x)).swapaxes(0,1)

        Z = []
        for w,b in zip(W[:],B[:]):
            x = x.dot(w) + b
            Z.append(self.activation.df(x))
            x = self.activation.f(x)

        if not self.trunc:
            for w,z in zip(W[:-1],Z[:-1]):
                gradient = gradient.dot(w)*z

            gradient = gradient.dot(W[-1])
            return gradient[:,:,0].T
        else:
            for w,z in zip(W,Z):
                gradient = gradient.dot(w)*z

            # Output will be (n_samples, n_layerout, n_features)
            return gradient.swapaxes(0,1).swapaxes(1,2)

<<<<<<< HEAD
        if not self.trunc:
            gradient = gradient.dot(W[-1])
=======
>>>>>>> aa5f16e8


    def _make_serializable(self, path):
        return None

    def _restore_after_pickling(self, *args):
        pass

    def load_network(self, *args):
        pass

    def get_np_estimator(self):
        return self

class NetworkEstimator(BaseEstimator):

    allows_threading = False
    def __init__(self,
                 n_nodes,
                 n_layers,
                 b,
                 alpha=0.01,
                 max_steps=20001,
                 test_size=0.0,
                 valid_size=0.2,
                 random_seed=None,
                 batch_size=0,
                 activation='sigmoid',
                 optimizer=None,
                 target_loss=-1):
        """ Estimator wrapper for the tensorflow based Network class which
        implements a Behler-Parinello type neural network
        """
        self.n_nodes = n_nodes
        self.n_layers = n_layers
        self.b = b
        self.alpha = alpha
        self.max_steps = max_steps
        self.test_size = test_size
        self.valid_size = valid_size
        self.random_seed = random_seed
        self.path = None
        self._network = None
        self.batch_size = batch_size
        self.activation = activation
        self.optimizer = optimizer
        self.target_loss = target_loss

    def get_params(self, *args, **kwargs):
        return {
            'n_nodes': self.n_nodes,
            'n_layers': self.n_layers,
            'b': self.b,
            'alpha': self.alpha,
            'max_steps': self.max_steps,
            'test_size': self.test_size,
            'valid_size': self.valid_size,
            'random_seed': self.random_seed,
            'batch_size': self.batch_size,
            'activation': self.activation,
            'optimizer': self.optimizer,
            'target_loss': self.target_loss,
        }

    def build_network(self, X, y=None):
        if isinstance(X, tuple):
            y = X[1]
            X = X[0]

        if not isinstance(X, list):
            X = [X]

        if not isinstance(y, np.ndarray) and not y:
            y = [np.zeros(len(list(x.values())[0])) for x in X]

        subnets = []
        for feat, tar in zip(X, y):
            nets = []
            for spec in feat:
                # for j in range(feat[spec].shape[1]):
                #     nets.append(Subnet())
                #     nets[-1].layers = [self._n_nodes] * self._n_layers
                #     nets[-1].activations = [nets[-1].activations[0]] * self._n_layers
                #     nets[-1].add_dataset(Dataset(feat[spec][:,j:j+1], spec.lower()),
                #         tar, test_size = self._test_size)
                nets.append(Subnet())
                nets[-1].layers = [self.n_nodes] * self.n_layers
                nets[-1].activations = [getattr(tf.nn, self.activation)] * self.n_layers
                nets[-1].add_dataset(Dataset(feat[spec], spec.lower()), tar, test_size=0)
            subnets.append(nets)

        self._network = Energy_Network(subnets)
        if not self.path is None:
            self._network.restore_model(self.path)


    def fit(self, X, y=None, *args, **kwargs):

        #TODO: Currently does not allow to continue training
        self.build_network(X, y)
        print('\n=========Parameters==========\n')
        print(self.get_params())
        print('\n')
        self._network.train(step_size=self.alpha,
                            max_steps=self.max_steps,
                            b_=self.b,
                            train_valid_split=1 - self.valid_size,
                            optimizer=self.optimizer,
                            random_seed=self.random_seed,
                            batch_size=self.batch_size,
                            target_loss=self.target_loss)

    def get_gradient(self, X, *args, **kwargs):

        if self._network is None:
            self.build_network(X)

        made_list = False

        if isinstance(X, tuple):
            X = X[0]
        if not isinstance(X, list):
            X = [X]
            made_list = True

        X_list = X
        predictions = [{}] * len(X_list)

        for sys_idx, X in enumerate(X_list):
            for spec in X:
                feat = X[spec]
                if feat.ndim == 3:
                    old_shape = feat.shape
                    feat = feat.reshape(-1, feat.shape[-1])

                predictions[sys_idx][spec] = self._network.predict(feat,
                                                                   species=spec.lower(),
                                                                   *args,
                                                                   return_gradient=True,
                                                                   **kwargs)[1].reshape(*old_shape)

        if made_list:
            predictions = predictions[0]
        return predictions

    def predict(self, X, *args, **kwargs):

        if self._network is None:
            self.build_network(X)

        made_list = False
        if isinstance(X, tuple):
            X = X[0]

        if not isinstance(X, list):
            X = [X]
            made_list = True

        X_list = X
        predictions = []

        for X in X_list:
            if kwargs.get('partial', False):
                prediction = {}
            else:
                prediction = 0


            for spec in X:
                feat = X[spec]
                n_sys = len(feat)
                if feat.ndim == 3:
                    feat = feat.reshape(-1, feat.shape[-1])

                if kwargs.get('partial', False):
                    fit_kwargs = dict(kwargs)
                    fit_kwargs.pop('partial')
                    prediction[spec] = self._network.predict(feat, species=spec.lower(), *args,
                                                               **fit_kwargs).reshape(n_sys, -1)
                else:
                    prediction += np.sum(self._network.predict(feat, species=spec.lower(), *args,
                                                               **kwargs).reshape(n_sys, -1),
                                         axis=-1)

            predictions.append(prediction)

        if made_list:
            predictions = predictions[0]
        return predictions

    def score(self, X, y=None, metric='mae'):

        if isinstance(X, tuple):
            y = X[1]
            X = X[0]

        if metric == 'mae':
            metric_function = (lambda x: np.mean(np.abs(x)))
        elif metric == 'rmse':
            metric_function = (lambda x: np.sqrt(np.mean(x**2)))
        else:
            raise Exception('Metric unknown or not implemented')


#         metric_function = (lambda x: np.mean(np.abs(x)))
        scores = []
        if not isinstance(X, list):
            X = [X]
            y = [y]

        for X_, y_ in zip(X, y):
            scores.append(metric_function(self.predict(X_) - y_))

        return -np.mean(scores)

    def _make_serializable(self, path):

        network = self._network
        if network:
            network.save_model(path)
        self._network = None
        return network

    def _restore_after_pickling(self, network):
        self._network = network


    def load_network(self, path):
        self.path = path

    def get_np_estimator(self):
        W, B = self._network.get_weights()
        return NumpyNetworkEstimator(W, B, self.activation)

class Energy_Network():
    """ Machine learned correcting functional (MLCF) for energies

        Parameters
        ----------

            subnets: list of Subnetwork
                each subnetwork belongs to a single atom inside the system
                and computes the atomic contributio to the total energy
    """

    def __init__(self, subnets):

        if not isinstance(subnets, list):
            self.subnets = [subnets]
        else:
            self.subnets = subnets

        self.model_loaded = False
        self.rand_state = np.random.get_state()
        self.graph = None
        self.target_mean = 0
        self.target_std = 1
        self.sess = None
        self.graph = None
        self.initialized = False
        self.optimizer = None
        self.checkpoint_path = None
        self.masks = {}
        self.species_nets = {}
        self.species_nets_names = {}
        self.species_gradients_names = {}

    # ========= Network operations ============ #

    def __add__(self, other):
        if isinstance(other, Subnet):
            if not len(self.subnets) == 1:
                raise Exception(" + operator only valid if only one training set contained")
            else:
                self.subnets[0] += [other]
        else:
            raise Exception("Datatypes not compatible")

        return self

    def __mod__(self, other):
        if isinstance(other, Subnet):
            self.subnets += [[other]]
        elif isinstance(other, Energy_Network):
            self.subnets += other.subnets
        else:
            raise Exception("Datatypes not compatible")

        return self

    def reset(self):
        self.sess = None
        self.graph = None
        self.initialized = False
        self.optimizer = None
        self.checkpoint_path = None

    def construct_network(self):
        """ Builds the tensorflow graph from subnets
        """

        cnt = 0
        logits = []
        for subnet in self.subnets:
            if isinstance(subnet, list):
                sublist = []
                for s in subnet:
                    sublist.append(s.get_logits(cnt)[0])
                    cnt += 1
                logits.append(sublist)
            else:
                logits.append(subnet.get_logits(cnt)[0])
                cnt += 1

        return logits

    def get_feed(self, which='train', train_valid_split=0.8, seed=42):
        """ Return a dictionary that can be used as a feed_dict in tensorflow

        Parameters
        -----------
            which: {'train',test'}
                which part of the dataset is used
            train_valid_split: float
                ratio of train and validation set size
            seed: int
                seed parameter for the random shuffle algorithm, make

        Returns
        --------
            (dictionary, dictionary)
                either (training feed dictionary, validation feed dict.)
                or (testing feed dictionary, None)
        """
        train_feed_dict = {}
        valid_feed_dict = {}
        test_feed_dict = {}

        for subnet in self.subnets:
            if isinstance(subnet, list):
                for s in subnet:
                    train_feed_dict.update(s.get_feed('train', train_valid_split, seed))
                    valid_feed_dict.update(s.get_feed('valid', train_valid_split, seed))
                    test_feed_dict.update(s.get_feed('test', train_valid_split, seed))
            else:
                train_feed_dict.update(subnet.get_feed('train', train_valid_split, seed))
                valid_feed_dict.update(subnet.get_feed('valid', train_valid_split, seed))
                test_feed_dict.update(subnet.get_feed('test', seed=seed))

        if which == 'train':
            return train_feed_dict, valid_feed_dict
        elif which == 'test':
            return test_feed_dict, None

    def get_cost(self):
        """ Build the tensorflow node that defines the cost function

        Returns
        -------
            cost_list: [tensorflow.placeholder]
                list of costs for subnets. subnets
                whose outputs are added together share cost functions
        """
        cost_list = []

        for subnet in self.subnets:
            if isinstance(subnet, list):
                cost = 0
                y_ = self.graph.get_tensor_by_name(subnet[0].y_name)
                log = 0
                for s in subnet:
                    log += self.graph.get_tensor_by_name(s.logits_name)
                cost += tf.reduce_mean(tf.reduce_mean(tf.square(y_ - log), 0))
            else:
                log = self.graph.get_tensor_by_name(subnet.logits_name)
                y_ = self.graph.get_tensor_by_name(subnet.y_name)
                cost = tf.reduce_mean(tf.reduce_mean(tf.square(y_ - log), 0))
            cost_list.append(cost)

        return cost_list

    def get_weights(self):
        W = {}
        B = {}

        def load(subnet):
            w = []
            b = []
            species = subnet.species
            with self.graph.as_default():
                with tf.variable_scope("", reuse=True):
                    for l, layer in enumerate(subnet.layers + ['']):
                        w.append(self.sess.run(tf.get_variable("{}/W{}".format(species, l + 1))))
                        b.append(self.sess.run(tf.get_variable("{}/b{}".format(species, l + 1))))
            species = species.upper()
            if not species in W:
                W[species] = w
                B[species] = b

        for subnet in self.subnets:
            if isinstance(subnet, list):
                for s in subnet:
                    load(s)
            else:
                load(subnet)

        return W, B

    def train(self,
              step_size=0.01,
              max_steps=50001,
              b_=0,
              verbose=True,
              optimizer=None,
              multiplier=1.0,
              train_valid_split=0.8,
              random_seed=None,
              batch_size=0,
              target_loss=-1):
        """ Train the master neural network

            Parameters
            ----------
                step_size: float
                    step size for gradient descent
                max_steps: int
                    number of training epochs
                b_: list of float
                    regularization parameter per species
                verbose: boolean
                    print cost for intermediate training epochs
                optimizer: tensorflow optimizer
                    default: tf.nn.AdamOptimizer
                multiplier: list of float
                    multiplier that allow to give datasets more
                    weight than others
                train_valid_split, float
                    ratio used to split dataset into training and validation
                    data. Should be set to 1 if external routine for
                    cross-validation is used
                random_seed: int
                    set seed for random initiliazation of weights in network

            Returns
            --------
            None
        """

        self.model_loaded = True
        if self.graph is None:
            self.graph = tf.Graph()
            build_graph = True
        else:
            build_graph = False

        with self.graph.as_default():
            config = tf.ConfigProto(intra_op_parallelism_threads=1,
                                    inter_op_parallelism_threads=1,
                                    device_count={"CPU": 1},
                                    use_per_session_threads=True)
            # log_device_placement=True)
            config.graph_options.optimizer_options.global_jit_level = tf.OptimizerOptions.ON_1
            pool = config.session_inter_op_thread_pool.add()
            pool.num_threads = 1
            if self.sess == None:
                sess = tf.Session(config=config)
                self.sess = sess
            else:
                sess = self.sess

            if not random_seed is None:
                tf.set_random_seed(random_seed)
            # Get number of distinct subnet species
            species = {}
            for net in self.subnets:
                if isinstance(net, list):
                    for net in net:
                        for l, _ in enumerate(net.layers):
                            name = net.species
                            species[name] = 1
                else:
                    for l, _ in enumerate(net.layers):
                        name = net.species
                        species[name] = 1
            n_species = len(species)

            # Build all the required tensors
            b = {}

            self.construct_network()
            for s in species:
                b[s] = tf.placeholder(tf.float32, name='{}/b'.format(s))
            cost_list = self.get_cost()
            train_feed_dict, valid_feed_dict = self.get_feed('train', train_valid_split=train_valid_split)
            cost = 0
            if not isinstance(multiplier, list):
                multiplier = [1.0] * len(cost_list)
            print('multipliers: {}'.format(multiplier))
            for c, m in zip(cost_list, multiplier):
                cost += c * m

            # L2-loss
            loss = 0
            with tf.variable_scope("", reuse=True):
                for net in self.subnets:
                    if isinstance(net, list):
                        for net in net:
                            for l, layer in enumerate(net.layers):
                                name = net.species
                                loss += tf.nn.l2_loss(tf.get_variable("{}/W{}".format(name, l+1))) * \
                                        b[name]/layer
                    else:
                        for l, layer in enumerate(net.layers):
                            name = net.species
                            loss += tf.nn.l2_loss(tf.get_variable("{}/W{}".format(name, l+1))) * \
                                b[name]/layer

            cost += loss

            if not isinstance(b_, list):
                b_ = [b_] * len(species)

            for i, s in enumerate(species):
                train_feed_dict['{}/b:0'.format(s)] = b_[i]
                valid_feed_dict['{}/b:0'.format(s)] = 0

            if self.optimizer == None:
                if optimizer == None:
                    self.optimizer = tf.train.AdamOptimizer(learning_rate=step_size)
                else:
                    self.optimizer = optimizer

            train_step = self.optimizer.minimize(cost)

            # Workaround to load the AdamOptimizer variables
            if not self.checkpoint_path == None:
                saver = tf.train.Saver()
                saver.restore(self.sess, self.checkpoint_path)
                self.checkpoint_path = None

            initialize_uninitialized(self.sess)

            self.initialized = True

            # train_writer = tf.summary.FileWriter('./log/', self.graph)
            old_cost = 1e8
            if batch_size > 0:
                batch_generator = BatchGenerator(batch_size)
            for _ in range(0, max_steps):

                if _ % int(max_steps / 10) == 0 and verbose:
                    print('Step: ' + str(_))
                    print('Training set loss:')
                    if len(cost_list) > 1:
                        for i, c in enumerate(cost_list):
                            training_loss = sess.run(tf.sqrt(c), feed_dict=train_feed_dict)
                            print('{}: {}'.format(i, training_loss))
                    training_loss = sess.run(tf.sqrt(cost - loss), feed_dict=train_feed_dict)
                    print('Total: {}'.format(training_loss))
                    if training_loss <= target_loss:
                        return 0
                    print('Validation set loss:')
                    if len(cost_list) > 1:
                        for i, c in enumerate(cost_list):
                            print('{}: {}'.format(i, sess.run(tf.sqrt(c), feed_dict=valid_feed_dict)))
                    print('Total: {}'.format(sess.run(tf.sqrt(cost), feed_dict=valid_feed_dict)))
                    print('--------------------')
                    print('L2-loss: {}'.format(sess.run(loss, feed_dict=train_feed_dict)))

                if batch_size > 0:
                    for batch_feed_dict in batch_generator.get_batch_feed(train_feed_dict):
                        sess.run(train_step, feed_dict=batch_feed_dict)
                else:
                    sess.run(train_step, feed_dict=train_feed_dict)

    def predict(self, features, species, return_gradient=False):
        """ Get predicted energies

        Parameters
        ----------
        features: np.ndarray
            input features
        species: str
            predict atomic contribution to energy for this species
        return_gradient: bool
            instead of returning energies, return gradient of network
            w.r.t. input features

        Returns
        -------
        np.ndarray
            predicted energies or gradient

        """
        species = species.lower()
        if features.ndim == 2:
            features = features.reshape(-1, 1, features.shape[1])
        else:
            raise Exception('features.ndim != 2')

        ds = Dataset(features, species)
        targets = np.zeros(features.shape[0])

        if not species in self.species_nets:
            self.species_nets[species] = Subnet()
            found = False

            snet = self.species_nets[species]
            for s in self.subnets:
                if found == True:
                    break
                if isinstance(s, list):
                    for s2 in s:
                        if s2.species == ds.species:
                            snet.layers = s2.layers
                            snet.targets = s2.targets
                            snet.activations = s2.activations
                            found = True
                            break
                else:
                    if s.species == ds.species:
                        snet.layers = s.layers
                        snet.targets = s.targets
                        snet.activations = s.activations
                        break

        snet = self.species_nets[species]
        snet.add_dataset(ds, targets, test_size=0.0)
        if not self.model_loaded:
            raise Exception('Model not loaded!')
        else:
            with self.graph.as_default():
                if species in self.species_nets_names:
                    logits = self.graph.get_tensor_by_name(self.species_nets_names[species])
                    gradients = self.graph.get_tensor_by_name(self.species_gradients_names[species])
                else:
                    logits, x, _ = snet.get_logits(1)
                    gradients = tf.gradients(logits, x)[0].values
                    self.species_nets_names[species] = logits.name
                    self.species_gradients_names[species] = gradients.name
                sess = self.sess
                energies = sess.run(logits, feed_dict=snet.get_feed(which='train', train_valid_split=1.0))
                if return_gradient:
                    grad = sess.run(gradients, feed_dict=snet.get_feed(which='train', train_valid_split=1.0))[0]
                    energies = (energies, grad)

                return energies

    def save_model(self, path):
        """ Save trained model to path
        """

        if path[-5:] == '.ckpt':
            path = path[:-5]

        with self.graph.as_default():
            sess = self.sess
            saver = tf.train.Saver()
            saver.save(sess, save_path=path + '.ckpt')

    def restore_model(self, path):
        """ Load trained model from path
        """

        if path[-5:] == '.ckpt':
            path = path[:-5]

        self.checkpoint_path = path + '.ckpt'

        if os.path.isfile(self.checkpoint_path +'.meta'):
            g = tf.Graph()
            with g.as_default():
                sess = tf.Session()
                self.construct_network()
                b = tf.placeholder(tf.float32, name='b')
                saver = tf.train.Saver()
                saver.restore(sess, path + '.ckpt')
                self.model_loaded = True
                self.sess = sess
                self.graph = g
                self.initialized = True
        else:
            self.checkpoint_path = None
            print('Model not found, starting over...')


class Subnet():
    """ Subnetwork that is associated with one Atom
    """

    seed = 42

    def __init__(self):
        self.species = None
        self.n_copies = 0
        self.rad_param = None
        self.ang_param = None
        self.X_train = None
        self.X_test = None
        self.y_train = None
        self.y_test = None
        self.name = None
        self.constructor = fc_nn_g
        self.logits_name = None
        self.x_name = None
        self.y_name = None
        self.layers = [8] * 3
        self.targets = 1
        self.activations = [tf.nn.sigmoid] * 3

    def __add__(self, other):
        if not isinstance(other, Subnet):
            raise Exception("Incompatible data types")
        else:
            return Energy_Network([[self, other]])

    def __mod__(self, other):
        if not isinstance(other, Subnet):
            raise Exception("Incompatible data types")
        else:
            return Energy_Network([[self], [other]])

    def get_feed(self, which, train_valid_split=0.8, seed=None):
        """ Return a dictionary that can be used as a feed_dict in tensorflow

        Parameters
        -----------
            which: str,
                {'train', 'valid', 'test'}
                which part of the dataset is used
            train_valid_split: float
                ratio of train and validation set size
            seed: int
                seed parameter for the random shuffle algorithm

        Returns
        --------
            dict
        """
        if seed == None:
            seed = Subnet.seed

        if train_valid_split == 1.0:
            shuffle = False
        else:
            shuffle = True

        if which == 'train' or which == 'valid':

            X_train = np.concatenate([self.X_train[i] for i in range(self.n_copies)], axis=1)

            X_train, X_valid, y_train, y_valid = \
                train_test_split(X_train,self.y_train,
                                 test_size = 1 - train_valid_split,
                                 random_state = seed, shuffle = shuffle)
            X_train, X_valid = reshape_group(X_train, self.n_copies) , \
                               reshape_group(X_valid, self.n_copies)

            if which == 'train':
                return {self.x_name: X_train, self.y_name: y_train}
            else:
                return {self.x_name: X_valid, self.y_name: y_valid}

        elif which == 'test':

            return {self.x_name: self.X_test, self.y_name: self.y_test}

    def get_logits(self, i):
        """ Builds the subnetwork by defining logits and placeholders

        Parameters
        -----------
            i: int
                index to label datasets

        Returns
        ---------
            tensorflow tensors
        """

        with tf.variable_scope(self.name) as scope:
            try:
                logits, x, y_ = self.constructor(self, i, np.mean(self.targets), np.std(self.targets))
            except ValueError:
                scope.reuse_variables()
                logits, x, y_ = self.constructor(self, i, np.mean(self.targets), np.std(self.targets))

        self.logits_name = logits.name
        self.x_name = x.name
        self.y_name = y_.name
        return logits, x, y_

    def save(self, path):
        """ Use pickle to save the subnet to path
        """

        with open(path, 'wb') as file:
            pickle.dump(self, file)

    def load(self, path):
        """ Load subnet from path
        """

        with open(path, 'rb') as file:
            self = pickle.load(file)

    def add_dataset(self, dataset, targets, test_size=0.2, target_filter=None):
        """ Adds dataset to the subnetwork.

            Parameters
            -----------
                dataset: dataset
                    contains datasets that will be associated with subnetwork for training and
                    evaluation
                targets: np.ndarray
                    target values for training and evaluation

            Returns
            --------
                None
        """

        if self.species != None:
            if self.species != dataset.species:
                raise Exception("Dataset species does not equal subnet species")
        else:
            self.species = dataset.species

        if not self.n_copies == 0:
            if self.n_copies != dataset.data.shape[1]:
                raise Exception("New dataset incompatible with contained one.")

        self.n_copies = dataset.data.shape[1]
        self.name = dataset.species

        if not test_size == 0.0:
            X_train, X_test, y_train, y_test = \
                train_test_split(dataset.data, targets,
                    test_size= test_size, random_state = Subnet.seed, shuffle = True)
        else:
            X_train = dataset.data
            y_train = targets
            X_test = np.array(X_train)
            y_test = np.array(y_train)

        self.X_train = X_train.swapaxes(0, 1)
        self.X_test = X_test.swapaxes(0, 1)
        self.features = X_train.shape[2]

        if y_train.ndim == 1:
            self.y_train = y_train.reshape(-1, 1)
            self.y_test = y_test.reshape(-1, 1)
        else:
            self.y_train = y_train
            self.y_test = y_test

        assert len(X_train) == len(y_train)
        assert len(X_test) == len(y_test)


def fc_nn_g(network, i, mean=0, std=1):
    """Builds a fully connected neural network that consists of network.n_copies
    copies of a subnetwork

    Parameters
    ----------
        network: Subnet
            subnet object
        i: int
            index to label placeholders (for multiple datasets)
        mean: float
            mean target value
        std: float
            standard deviation of target values

    Returns
    --------
        logits: tensorflow tensor
            output layer of neural network
        x: tensorflow placeholder
            input layer
        y:  tensorflow placeholder
            placeholder for target values
        """

    features = network.features
    layers = network.layers
    targets = network.targets
    activations = network.activations
    namescope = network.name
    n_copies = network.n_copies
    mean = mean / network.n_copies
    std = std / network.n_copies

    n = len(layers)

    W = []
    b = []
    hidden = []
    x = tf.placeholder(tf.float32, [n_copies, None, features], 'x' + str(i))
    y_ = tf.placeholder(tf.float32, [None, targets], 'y_' + str(i))

    W.append(tf.get_variable(initializer=tf.truncated_normal_initializer(), shape=[features, layers[0]], name='W1'))
    b.append(tf.get_variable(initializer=tf.constant_initializer(0), shape=[layers[0]], name='b1'))

    for l in range(1, n):
        W.append(
            tf.get_variable(initializer=tf.truncated_normal_initializer(),
                            shape=[layers[l - 1], layers[l]],
                            name='W' + str(l + 1)))
        b.append(tf.get_variable(initializer=tf.constant_initializer(0), shape=[layers[l]], name='b' + str(l + 1)))

    W.append(
        tf.get_variable(initializer=tf.random_normal_initializer(0, std),
                        shape=[layers[n - 1], targets],
                        name='W' + str(n + 1)))
    b.append(tf.get_variable(initializer=tf.constant_initializer(mean), shape=[targets], name='b' + str(n + 1)))

    for n_g in range(n_copies):
        # hidden.append(activations[0](tf.matmul(tf.gather(x,n_g),W[0])/features*10 + b[0]))
        hidden.append(activations[0](tf.matmul(tf.gather(x, n_g), W[0]) + b[0]))
        for l in range(0, n - 1):
            # hidden.append(activations[l+1](tf.matmul(hidden[n_g*n+l],W[l+1])/layers[l]*10 + b[l+1]))
            hidden.append(activations[l + 1](tf.matmul(hidden[n_g * n + l], W[l + 1]) + b[l + 1]))

        if n_g == 0:
            logits = tf.matmul(hidden[n_g * n + n - 1], W[n]) + b[n]
        else:
            logits += tf.matmul(hidden[n_g * n + n - 1], W[n]) + b[n]

    return logits, x, y_


def initialize_uninitialized(sess):
    """ Search graph for uninitialized variables and initialize them
    """
    global_vars = tf.global_variables()
    is_not_initialized = sess.run([tf.is_variable_initialized(var) for var in global_vars])
    not_initialized_vars = [v for (v, f) in zip(global_vars, is_not_initialized) if not f]

    # print([str(i.name) for i in not_initialized_vars]) # only for testing
    if len(not_initialized_vars):
        sess.run(tf.variables_initializer(not_initialized_vars))


def reshape_group(x, n):
    """Reshape data from format (n_samples, n_copies * 4)
    into format (n_copies, n_samples, 4) needed by tensorflow
    """

    n0 = x.shape[0]
    n1 = int(x.shape[1] / n)
    x = x.T.reshape(n, n1, n0).swapaxes(1, 2)

    return x


class BatchGenerator:
    def __init__(self, batch_size, shuffle=True):
        """ Class for batch generation

        Parameters
        ----------
        batch_size: int
            size of batches to generate

        shuffle: bool (optional, default = True)
            shuffle samples at the beginning of every epoch

        """

        self.shuffle_state = None
        self.batch_size = batch_size
        self.shuffle = shuffle

    def get_batch_feed(self, feed_dict):

        batch_size = self.batch_size
        if self.shuffle:
            do_shuffle = True
        start = 0
        reached_end = False
        while (True):
            batch_feed_dict = {}
            for key in feed_dict:
                if 'b' in key:
                    batch_feed_dict[key] = feed_dict[key]
                    continue

                if feed_dict[key].ndim == 2:
                    if do_shuffle:
                        self.shuffle_state = np.random.permutation(len(feed_dict[key]))
                        do_shuffle = False
                    batch_feed_dict[key] = feed_dict[key][self.shuffle_state][start:start + batch_size]
                else:
                    if do_shuffle:
                        self.shuffle_state = np.random.permutation(feed_dict[key].shape[1])
                        do_shuffle = False
                    batch_feed_dict[key] = feed_dict[key][:, self.shuffle_state][:, start:start + batch_size, :]

                if len(batch_feed_dict[key]) == 0:
                    reached_end = True
            if reached_end:
                break
            else:
                start += batch_size
                yield batch_feed_dict<|MERGE_RESOLUTION|>--- conflicted
+++ resolved
@@ -255,14 +255,11 @@
 
 
     def gradient(self, x, W, B):
-<<<<<<< HEAD
-=======
         # For backwards compatibility
         if not hasattr(self, 'trunc'):
             self.trunc = False
 
         # del z_1/ del x_i
->>>>>>> aa5f16e8
         gradient = np.array([np.eye(len(W[0]))]*len(x)).swapaxes(0,1)
 
         Z = []
@@ -283,13 +280,6 @@
 
             # Output will be (n_samples, n_layerout, n_features)
             return gradient.swapaxes(0,1).swapaxes(1,2)
-
-<<<<<<< HEAD
-        if not self.trunc:
-            gradient = gradient.dot(W[-1])
-=======
->>>>>>> aa5f16e8
-
 
     def _make_serializable(self, path):
         return None
